


import { staticRoot } from 'girder/rest';

import ImageViewerWidget from './base';

var SlideAtlasImageViewerWidget = ImageViewerWidget.extend({
    initialize: function (settings) {
        if (!$('head #large_image-slideatlas-css').length) {
            $('head').prepend(
                $('<link>', {
                    id: 'large_image-slideatlas-css',
                    rel: 'stylesheet',
                    href: staticRoot + '/built/plugins/large_image/extra/slideatlas/sa.css'
                })
            );
        }

<<<<<<< HEAD
        $.getScript(
            staticRoot + '/built/plugins/large_image/extra/slideatlas/sa-all.max.js',
            () => this.render()
        );
=======
        $.when(
            ImageViewerWidget.prototype.initialize.call(this, settings),
            $.ajax({  // like $.getScript, but allow caching
                url: staticRoot + '/built/plugins/large_image/extra/slideatlas/sa-all.min.js',
                dataType: 'script',
                cache: true
            }))
            .done(() => this.render());
>>>>>>> b36ba727
    },

    render: function () {
        // render can get clled multiple times
        if (this.viewer) {
            return this;
        }

        // If script or metadata isn't loaded, then abort
        if (!window.SA || !this.tileWidth || !this.tileHeight || this.deleted) {
            return this;
        }

        if (this.viewer) {
            // don't rerender the viewer
            return this;
        }

        if (this.tileWidth !== this.tileHeight) {
            console.error('The SlideAtlas viewer only supports square tiles.');
            return this;
        }

        // TODO: if a viewer already exists, do we render again?
        // SlideAtlas bundles its own version of jQuery, which should attach itself to "window.$" when it's sourced
        // The "this.$el" still uses the Girder version of jQuery, which will not have "saViewer" registered on it.
        var tileSource = {
            height: this.sizeY,
            width: this.sizeX,
            tileWidth: this.tileWidth,
            tileHeight: this.tileHeight,
            minLevel: 0,
            maxLevel: this.levels - 1,
            units: 'mm',
            spacing: [this.mm_x, this.mm_y],
            getTileUrl: (level, x, y, z) => {
                // Drop the "z" argument
                return this._getTileUrl(level, x, y);
            }
        };
        if ( ! this.mm_x) {
            //tileSource.units = 'pixels';
            tileSource.spacing = [1, 1];
        }
        SA.SAViewer(window.$(this.el), {
            zoomWidget: true,
            drawWidget: true,
            prefixUrl: staticRoot + '/built/plugins/large_image/extra/slideatlas/img/',
            tileSource: tileSource
        });
        this.viewer = this.el.saViewer;
        this.girderGui = new SAM.GirderWidget(this.viewer.GetAnnotationLayer(), this.itemId);
        $(this.el).css({'position':'relative'});
        SA.SAFullScreenButton($(this.el))
          .css({'position': 'absolute', 'left': '2px', 'top': '2px'});

        this.trigger('g:imageRendered', this);

        return this;
    },

    destroy: function () {
        if (this.viewer) {
            window.$(this.el).saViewer('destroy');
            this.viewer = null;
        }
        this.deleted = true;
        ImageViewerWidget.prototype.destroy.call(this);
    }
});

export default SlideAtlasImageViewerWidget;<|MERGE_RESOLUTION|>--- conflicted
+++ resolved
@@ -1,6 +1,3 @@
-
-
-
 import { staticRoot } from 'girder/rest';
 
 import ImageViewerWidget from './base';
@@ -17,21 +14,14 @@
             );
         }
 
-<<<<<<< HEAD
-        $.getScript(
-            staticRoot + '/built/plugins/large_image/extra/slideatlas/sa-all.max.js',
-            () => this.render()
-        );
-=======
         $.when(
             ImageViewerWidget.prototype.initialize.call(this, settings),
             $.ajax({  // like $.getScript, but allow caching
-                url: staticRoot + '/built/plugins/large_image/extra/slideatlas/sa-all.min.js',
+                url: staticRoot + '/built/plugins/large_image/extra/slideatlas/sa-all.max.js',
                 dataType: 'script',
                 cache: true
             }))
             .done(() => this.render());
->>>>>>> b36ba727
     },
 
     render: function () {
@@ -72,20 +62,20 @@
                 return this._getTileUrl(level, x, y);
             }
         };
-        if ( ! this.mm_x) {
-            //tileSource.units = 'pixels';
+        if (!this.mm_x) {
+            // tileSource.units = 'pixels';
             tileSource.spacing = [1, 1];
         }
-        SA.SAViewer(window.$(this.el), {
+        window.SA.SAViewer(window.$(this.el), {
             zoomWidget: true,
             drawWidget: true,
             prefixUrl: staticRoot + '/built/plugins/large_image/extra/slideatlas/img/',
             tileSource: tileSource
         });
         this.viewer = this.el.saViewer;
-        this.girderGui = new SAM.GirderWidget(this.viewer.GetAnnotationLayer(), this.itemId);
-        $(this.el).css({'position':'relative'});
-        SA.SAFullScreenButton($(this.el))
+        this.girderGui = new window.SAM.GirderWidget(this.viewer.GetAnnotationLayer(), this.itemId);
+        $(this.el).css({position: 'relative'});
+        window.SA.SAFullScreenButton($(this.el))
           .css({'position': 'absolute', 'left': '2px', 'top': '2px'});
 
         this.trigger('g:imageRendered', this);
