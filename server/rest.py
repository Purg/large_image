#!/usr/bin/env python
# -*- coding: utf-8 -*-

###############################################################################
#  Copyright Kitware Inc.
#
#  Licensed under the Apache License, Version 2.0 ( the "License" );
#  you may not use this file except in compliance with the License.
#  You may obtain a copy of the License at
#
#    http://www.apache.org/licenses/LICENSE-2.0
#
#  Unless required by applicable law or agreed to in writing, software
#  distributed under the License is distributed on an "AS IS" BASIS,
#  WITHOUT WARRANTIES OR CONDITIONS OF ANY KIND, either express or implied.
#  See the License for the specific language governing permissions and
#  limitations under the License.
###############################################################################

import cherrypy
import os

from girder.api import access
from girder.api.v1.item import Item
from girder.api.describe import describeRoute, Description
from girder.api.rest import filtermodel, loadmodel, RestException
from girder.models.model_base import AccessType
from girder.plugins.romanesco import utils

from .tilesource import TestTileSource, TiffGirderTileSource, \
    TileSourceException


class TilesItemResource(Item):

    def __init__(self, apiRoot):
        # Don't call the parent (Item) constructor, to avoid redefining routes,
        # but do call the grandparent (Resource) constructor
        super(Item, self).__init__()

        self.resourceName = 'item'
        apiRoot.item.route('GET', (':itemId', 'tiles'), self.getTilesInfo)
        apiRoot.item.route('POST', (':itemId', 'tiles'), self.createTiles)
        apiRoot.item.route('DELETE', (':itemId', 'tiles'), self.deleteTiles)
        apiRoot.item.route('GET', (':itemId', 'tiles', 'zxy', ':z', ':x', ':y'),
                           self.getTile)

    def _loadTileSource(self, itemId, params):
        try:
            if itemId == 'test':
                tileSourceArgs = {}
                for paramName, paramType in [
                    ('minLevel', int),
                    ('maxLevel', int),
                    ('tileWidth', int),
                    ('tileHeight', int),
                    ('sizeX', int),
                    ('sizeY', int),
                    ('fractal', lambda val: val == 'true'),
                ]:
                    try:
                        if paramName in params:
                            tileSourceArgs[paramName] = \
                                paramType(params[paramName])
                    except ValueError:
                        raise RestException(
                            '"%s" parameter is an incorrect type.' % paramName)
                tileSource = TestTileSource(**tileSourceArgs)
            else:
                # TODO: cache the user / item loading too
                item = self.model('item').load(
                    id=itemId, level=AccessType.READ,
                    user=self.getCurrentUser(), exc=True)
                tileSource = TiffGirderTileSource(item)
            return tileSource
        except TileSourceException as e:
            # TODO: sometimes this could be 400
            raise RestException(e.message, code=500)

    @describeRoute(
        Description('Get large image metadata.')
        .param('itemId', 'The ID of the item or "test".', paramType='path')
        .errorResponse('ID was invalid.')
        .errorResponse('Read access was denied for the item.', 403)
    )
    @access.public
    def getTilesInfo(self, itemId, params):
        tileSource = self._loadTileSource(itemId, params)
        return tileSource.getMetadata()

    @describeRoute(
        Description('Create a large image for this item.')
        .param('itemId', 'The ID of the item.', paramType='path')
        .param('fileId', 'The ID of the source file containing the image or '
               '"test".')
    )
    @access.user
    @loadmodel(model='item', map={'itemId': 'item'}, level=AccessType.WRITE)
    @filtermodel(model='job', plugin='jobs')
    def createTiles(self, item, params):
        largeImageFileId = params.get('fileId')
        if not largeImageFileId:
            raise RestException('Missing "fileId" parameter.')

        job = None

        if largeImageFileId == 'test':
            item['largeImage'] = 'test'
        else:
            largeImageFile = self.model('file').load(largeImageFileId,
                                                     force=True, exc=True)
            if largeImageFile['itemId'] != item['_id']:
                # TODO once we get rid of the "test" parameter, we should be
                # able to remove the itemId parameter altogether and just take
                # a file ID.
                raise RestException('"fileId" must be a file on the same item'
                                    'as "itemId".')

            if largeImageFile['mimeType'] == 'image/tiff':
                # TODO: we should ensure that it is a multiresolution tiled TIFF
                item['largeImage'] = largeImageFile['_id']

            else:
<<<<<<< HEAD
                job = self._createLargeImageJob(largeImageFile, item)
                item['expectedLargeImage'] = True
                item['largeImageOriginalId'] = largeImageFileId
                item['largeImageJobId'] = job['_id']
=======
                # TODO: implement a job that will create a multiresolution tiled
                # TIFF and save it to this Girder item
                pass
                # newLargeImageFile = createLargeImageJob(
                #     item=item,
                #     originalFile=largeImageFile
                # )
                # item['largeImage'] = newLargeImageFile['_id']
>>>>>>> 3b762a9a

        self.model('item').save(item)

        return job

    def _createLargeImageJob(self, file, item):
        user = self.getCurrentUser()
        token = self.getCurrentToken()

        path = os.path.join(os.path.dirname(__file__), 'create_tiff.py')
        with open(path, 'r') as f:
            script = f.read()

        title = 'TIFF conversion: %s' % file['name']
        jobModel = self.model('job', 'jobs')
        job = jobModel.createJob(
            title=title, type='large_image_tiff', handler='romanesco_handler',
            user=user)
        jobToken = jobModel.createJobToken(job)

        task = {
            'mode': 'python',
            'script': script,
            'name': title,
            'inputs': [{
                'id': 'in_path',
                'target': 'filepath',
                'type': 'string',
                'format': 'text'
            }, {
                'id': 'out_filename',
                'type': 'string',
                'format': 'text'
            }, {
                'id': 'tile_size',
                'type': 'number',
                'format': 'number'
            }, {
                'id': 'quality',
                'type': 'number',
                'format': 'number'
            }],
            'outputs': [{
                'id': 'out_path',
                'target': 'filepath',
                'type': 'string',
                'format': 'text'
            }]
        }

        inputs = {
            'in_path': utils.girderInputSpec(
                item, resourceType='item', token=token),
            'quality': {
                'mode': 'inline',
                'type': 'number',
                'format': 'number',
                'data': 90
            },
            'tile_size': {
                'mode': 'inline',
                'type': 'number',
                'format': 'number',
                'data': 256
            },
            'out_filename': {
                'mode': 'inline',
                'type': 'string',
                'format': 'text',
                'data': os.path.splitext(file['name'])[0] + '.tiff'
            }
        }

        outputs = {
            'out_path': utils.girderOutputSpec(
                parent=item, token=token, parentType='item')
        }

<<<<<<< HEAD
        job['kwargs'] = {
            'task': task,
            'inputs': inputs,
            'outputs': outputs,
            'jobInfo': utils.jobInfoSpec(job, jobToken),
            'auto_convert': False,
            'validate': False
        }

        job = jobModel.save(job)
        jobModel.scheduleJob(job)

        return job

=======
>>>>>>> 3b762a9a
    @describeRoute(
        Description('Remove a large image from this item.')
        .param('itemId', 'The ID of the item.', paramType='path')
    )
    @access.user
    @loadmodel(model='item', map={'itemId': 'item'}, level=AccessType.WRITE)
    def deleteTiles(self, item, params):
        deleted = False
        if 'largeImage' in item:
            # TODO: if this file was created by the worker job, then delete it,
            # but if it was the originally uploaded file, leave it
            del item['largeImage']
            self.model('item').save(item)
            deleted = True
        # TODO: a better response
        return {
            'deleted': deleted
        }

    @describeRoute(
        Description('Get a large image tile.')
        .param('itemId', 'The ID of the item or "test".', paramType='path')
        .param('z', 'The layer number of the tile (0 is the most zoomed-out '
               'layer).', paramType='path')
        .param('x', 'The X coordinate of the tile (0 is the left side).',
               paramType='path')
        .param('y', 'The Y coordinate of the tile (0 is the top).',
               paramType='path')
        .errorResponse('ID was invalid.')
        .errorResponse('Read access was denied for the item.', 403)
    )
    @access.cookie
    @access.public
    def getTile(self, itemId, z, x, y, params):
        try:
            x, y, z = int(x), int(y), int(z)
        except ValueError:
            raise RestException('x, y, and z must be integers', code=400)

        tileSource = self._loadTileSource(itemId, params)
        try:
            tileData = tileSource.getTile(x, y, z)
        except TileSourceException as e:
            raise RestException(e.message, code=404)

        cherrypy.response.headers['Content-Type'] = tileSource.getTileMimeType()
        return lambda: tileData<|MERGE_RESOLUTION|>--- conflicted
+++ resolved
@@ -121,21 +121,10 @@
                 item['largeImage'] = largeImageFile['_id']
 
             else:
-<<<<<<< HEAD
                 job = self._createLargeImageJob(largeImageFile, item)
                 item['expectedLargeImage'] = True
                 item['largeImageOriginalId'] = largeImageFileId
                 item['largeImageJobId'] = job['_id']
-=======
-                # TODO: implement a job that will create a multiresolution tiled
-                # TIFF and save it to this Girder item
-                pass
-                # newLargeImageFile = createLargeImageJob(
-                #     item=item,
-                #     originalFile=largeImageFile
-                # )
-                # item['largeImage'] = newLargeImageFile['_id']
->>>>>>> 3b762a9a
 
         self.model('item').save(item)
 
@@ -214,7 +203,6 @@
                 parent=item, token=token, parentType='item')
         }
 
-<<<<<<< HEAD
         job['kwargs'] = {
             'task': task,
             'inputs': inputs,
@@ -229,8 +217,7 @@
 
         return job
 
-=======
->>>>>>> 3b762a9a
+
     @describeRoute(
         Description('Remove a large image from this item.')
         .param('itemId', 'The ID of the item.', paramType='path')
